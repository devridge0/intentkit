--- conflicted
+++ resolved
@@ -14,86 +14,6 @@
     permissions:
       contents: read
     steps:
-<<<<<<< HEAD
-      -
-        name: Get commit message
-        id: commit_message
-        uses: sergeysova/jq-action@v2
-        with:
-          cmd: echo -n "${{github.event.head_commit.message}}" | jq -Rsa . | sed -e 's/^"//' -e 's/"$//'
-      -
-        name: Configure AWS Credentials
-        uses: aws-actions/configure-aws-credentials@v4
-        with:
-          aws-region: ${{ secrets.AWS_REGION }}
-          role-to-assume: arn:aws:iam::${{ secrets.AWS_ID }}:role/GithubActions
-      -
-        name: Set up Docker Buildx
-        uses: docker/setup-buildx-action@v3
-      -
-        name: Login to Amazon ECR
-        id: login-ecr
-        uses: aws-actions/amazon-ecr-login@v2
-      -
-        name: Build and push
-        uses: docker/build-push-action@v5
-        with:
-          build-args: |
-            RELEASE=${{ github.sha }}
-          push: true
-          tags: ${{ secrets.AWS_ID }}.dkr.ecr.${{ secrets.AWS_REGION }}.amazonaws.com/intentkit:${{ github.sha }},${{ secrets.AWS_ID }}.dkr.ecr.${{ secrets.AWS_REGION }}.amazonaws.com/intentkit:testnet-dev
-          cache-from: type=gha
-          cache-to: type=gha,mode=max
-      -
-        name: Deploy to Amazon EKS
-        run: |
-          aws eks update-kubeconfig --region ${{ secrets.AWS_REGION }} --name crestal-production
-          kubectl version
-          kubectl set image -n testnet-dev deployment/intent-api intent-api=${{ secrets.AWS_ID }}.dkr.ecr.${{ secrets.AWS_REGION }}.amazonaws.com/intentkit:${{ github.sha }}
-          kubectl set image -n testnet-dev deployment/intent-autonomous intent-autonomous=${{ secrets.AWS_ID }}.dkr.ecr.${{ secrets.AWS_REGION }}.amazonaws.com/intentkit:${{ github.sha }}
-      -
-        name: Post to a Slack channel
-        if: ${{ success() }}
-        id: slack-success
-        uses: slackapi/slack-github-action@v1.26.0
-        with:
-          channel-id: 'C0786MHAL8J'
-          payload: |
-            {
-              "blocks": [
-                {
-                  "type": "section",
-                  "text": {
-                    "type": "mrkdwn",
-                    "text": "`${{ github.repository }}`\n*Branch*: `${{ github.ref_name }}`\n*Build result*: (${{ github.run_number }}) *${{ job.status }}* 🟩\n*Changes*:\n${{ steps.commit_message.outputs.value }}\n*Diff*: ${{ github.event.pull_request.html_url || github.event.head_commit.url }}"
-                  }
-                }
-              ]
-            }
-        env:
-          SLACK_BOT_TOKEN: ${{ secrets.SLACK_BOT_TOKEN }}
-      -
-        name: Post to a Slack channel
-        if: ${{ failure() }}
-        id: slack-failure
-        uses: slackapi/slack-github-action@v1.26.0
-        with:
-          channel-id: 'C0786MHAL8J'
-          payload: |
-            {
-              "blocks": [
-                {
-                  "type": "section",
-                  "text": {
-                    "type": "mrkdwn",
-                    "text": "`${{ github.repository }}`\n*Branch*: `${{ github.ref_name }}`\n*Build result*: (${{ github.run_number }}) *${{ job.status }}* 🟥\n*Build Log*: ${{ github.server_url }}/${{ github.repository }}/actions/runs/${{ github.run_id }}\n*Changes*:\n${{ steps.commit_message.outputs.value }}\n*Diff*: ${{ github.event.pull_request.html_url || github.event.head_commit.url }}"
-                  }
-                }
-              ]
-            }
-        env:
-          SLACK_BOT_TOKEN: ${{ secrets.SLACK_BOT_TOKEN }}
-=======
     - name: Build Start
       id: ci_start
       uses: slackapi/slack-github-action@485a9d42d3a73031f12ec201c457e2162c45d02d
@@ -217,5 +137,4 @@
                 - title: "Diff"
                   value: ${{ github.event.head_commit.url }}
                 - title: "Changes"
-                  value: ${{ toJSON(github.event.head_commit.message) }}
->>>>>>> 791ec6eb
+                  value: ${{ toJSON(github.event.head_commit.message) }}