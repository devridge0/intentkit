{
  "$schema": "https://json-schema.org/draft/2020-12/schema#",
  "title": "Agent",
  "description": "Agent model",
  "type": "object",
  "x-groups": [
    {
      "id": "basic",
      "title": "Basic",
      "order": 1
    },
    {
      "id": "llm",
      "title": "LLM",
      "order": 2
    },
    {
      "id": "onchain",
      "title": "On-Chain",
      "order": 3
    },
    {
      "id": "entrypoint",
      "title": "Communication Channels",
      "order": 4
    },
    {
      "id": "skills",
      "title": "Skills",
      "order": 5
    },
    {
      "id": "autonomous",
      "title": "Autonomous",
      "order": 6
    },
    {
      "id": "experimental",
      "title": "Experimental",
      "order": 7
    },
    {
      "id": "deprecated",
      "title": "Deprecated",
      "order": 8
    },
    {
      "id": "internal",
      "title": "Internal",
      "order": 9
    }
  ],
  "required": [
    "name",
    "model",
    "purpose",
    "personality",
    "principles"
  ],
  "properties": {
    "name": {
      "title": "Agent Name",
      "type": "string",
      "description": "Display name of the agent",
      "maxLength": 50,
      "x-group": "basic",
      "x-placeholder": "Enter agent name"
    },
    "ticker": {
      "title": "Ticker",
      "type": "string",
      "description": "Ticker symbol of the agent",
      "maxLength": 10,
      "minLength": 1,
      "x-group": "basic",
      "x-placeholder": "Enter agent ticker"
    },
    "token_address": {
      "title": "Token Address",
      "type": "string",
      "description": "Token address of the agent",
      "maxLength": 42,
      "readOnly": true,
      "x-group": "internal"
    },
    "token_pool": {
      "title": "Token Pool",
      "type": "string",
      "description": "Pool of the agent token",
      "maxLength": 42,
      "readOnly": true,
      "x-group": "internal"
    },
    "mode": {
      "title": "Usage Type",
      "type": "string",
      "description": "Mode of the agent, Public App or Personal Assistant",
      "enum": [
        "public",
        "private"
      ],
      "x-enum-title": [
        "Public App",
        "Personal Assistant"
      ],
      "x-group": "deprecated"
    },
    "fee_percentage": {
      "title": "Service Fee",
      "type": "number",
      "description": "A CAPs % added to the base cost, paid to the agent for delivering its unique logic and execution.",
      "minimum": 0,
      "maximum": 100,
      "default": 0,
      "x-step": 1,
      "x-group": "basic",
      "x-component": "slider-with-box",
      "x-nft-extra": 10
    },
    "description": {
      "title": "Description",
      "type": "string",
      "description": "Description of the agent, for public view, not contained in prompt",
      "maxLength": 3000,
      "x-group": "basic",
      "x-placeholder": "Introduce your agent"
    },
    "external_website": {
      "title": "External Website",
      "type": "string",
      "description": "Link of external website of the agent, if you have one",
      "format": "uri",
      "x-group": "basic",
      "x-placeholder": "Enter agent external website url"
    },
    "picture": {
      "title": "Picture",
      "type": "string",
      "description": "Picture of the agent",
      "x-group": "experimental",
      "x-placeholder": "Upload a picture of your agent"
    },
    "slug": {
      "title": "Slug",
      "type": "string",
      "description": "Slug of the agent, used for URL generation",
      "maxLength": 30,
      "minLength": 2,
      "readOnly": true,
      "x-group": "internal"
    },
    "owner": {
      "title": "Owner",
      "type": "string",
      "description": "Owner identifier of the agent, used for access control",
      "readOnly": true,
      "maxLength": 50,
      "x-group": "internal"
    },
    "upstream_id": {
      "title": "Upstream ID",
      "type": "string",
      "description": "External reference ID for idempotent operations",
      "readOnly": true,
      "maxLength": 100,
      "x-group": "internal"
    },
    "model": {
      "title": "AI Model",
      "type": "string",
      "description": "Select the LLM for your agent. Note that each LLM has its specific advantages, behaviour and cost.",
      "default": "gpt-4.1-mini",
      "enum": [
        "gpt-4o",
        "gpt-4o-mini",
        "gpt-4.1-nano",
        "gpt-4.1-mini",
        "gpt-4.1",
        "o4-mini",
        "deepseek-chat",
        "grok-2",
        "grok-3",
        "grok-3-mini",
        "eternalai",
        "reigent"
      ],
      "x-component": "category-select",
      "x-enum-title": [
        "GPT-4o",
        "GPT-4o mini",
        "GPT-4.1 nano",
        "GPT-4.1 mini",
        "GPT-4.1",
        "OpenAI o4-mini",
        "Deepseek V3 (0324)",
        "Grok 2",
        "Grok 3",
        "Grok 3 Mini",
        "Eternal AI (Llama-3.3-70B)",
        "REI Network (Rei Core)"
      ],
      "x-enum-category": [
        "OpenAI",
        "OpenAI",
        "OpenAI",
        "OpenAI",
        "OpenAI",
        "OpenAI",
        "Deepseek",
        "Grok",
        "Grok",
        "Grok",
        "Others",
        "Others"
      ],
      "x-support-skill": [
        true,
        true,
        true,
        true,
        true,
        true,
        true,
        true,
        true,
        true,
        true,
        true
      ],
      "x-group": "llm"
    },
    "purpose": {
      "title": "Purpose",
      "type": "string",
      "description": "Tell the agent what's its purpose and what needs should it serve.",
      "maxLength": 20000,
      "pattern": "^(([^#].*)|#[^# ].*|#{3,}[ ].*|$)(\n(([^#].*)|#[^# ].*|#{3,}[ ].*|$))*$",
      "errorMessage": {
        "pattern": "Level 1 and 2 headings (# and ##) are not allowed. Please use level 3+ headings (###, ####, etc.) instead."
      },
      "x-group": "llm",
      "x-placeholder": "Enter agent purpose"
    },
    "personality": {
      "title": "Personality",
      "type": "string",
      "description": "Tell the agent what personality it should have and how it should communicate with the users.",
      "maxLength": 20000,
      "pattern": "^(([^#].*)|#[^# ].*|#{3,}[ ].*|$)(\n(([^#].*)|#[^# ].*|#{3,}[ ].*|$))*$",
      "errorMessage": {
        "pattern": "Level 1 and 2 headings (# and ##) are not allowed. Please use level 3+ headings (###, ####, etc.) instead."
      },
      "x-group": "llm",
      "x-placeholder": "Enter agent personality"
    },
    "principles": {
      "title": "Principles",
      "type": "string",
      "description": "Tell the agents what it should and shouldn't do when it interacts with users or skills.",
      "maxLength": 20000,
      "pattern": "^(([^#].*)|#[^# ].*|#{3,}[ ].*|$)(\n(([^#].*)|#[^# ].*|#{3,}[ ].*|$))*$",
      "errorMessage": {
        "pattern": "Level 1 and 2 headings (# and ##) are not allowed. Please use level 3+ headings (###, ####, etc.) instead."
      },
      "x-group": "llm",
      "x-placeholder": "Enter agent principles"
    },
    "prompt": {
      "title": "Knowledge Base",
      "type": "string",
      "description": "Give the agent any additional knowledge. Text only.",
      "maxLength": 20000,
      "pattern": "^(([^#].*)|#[^# ].*|#{3,}[ ].*|$)(\n(([^#].*)|#[^# ].*|#{3,}[ ].*|$))*$",
      "errorMessage": {
        "pattern": "Level 1 and 2 headings (# and ##) are not allowed. Please use level 3+ headings (###, ####, etc.) instead."
      },
      "x-group": "llm"
    },
    "prompt_append": {
      "title": "Advanced",
      "type": "string",
      "description": "Additional system prompt that has higher priority than initial system prompt, only some models support this, if not supported, this part will append to the end of initial system prompt",
      "maxLength": 20000,
      "pattern": "^(([^#].*)|#[^# ].*|#{3,}[ ].*|$)(\n(([^#].*)|#[^# ].*|#{3,}[ ].*|$))*$",
      "errorMessage": {
        "pattern": "Level 1 and 2 headings (# and ##) are not allowed. Please use level 3+ headings (###, ####, etc.) instead."
      },
      "x-group": "llm"
    },
    "temperature": {
      "title": "Temperature",
      "type": "number",
      "description": "Controls creativity: higher values are more creative, lower values are more precise. CHANGING THIS SETTING MAY INTRODUCE UNEXPECTED BEHAVIOR. USE WITH CAUTION.",
      "default": 0.7,
      "minimum": 0.0,
      "maximum": 1.5,
      "x-group": "llm",
      "x-step": 0.1
    },
    "frequency_penalty": {
      "title": "Frequency Penalty",
      "type": "number",
      "description": "Adjusts repetition: higher values encourage new topics, lower values allow repetition.",
      "default": 0.0,
      "minimum": -2.0,
      "maximum": 2.0,
      "x-group": "llm",
      "x-step": 0.1
    },
    "presence_penalty": {
      "title": "Presence Penalty",
      "type": "number",
      "description": "Controls topic focus: higher values promote diversity, lower values stay closely on topic.",
      "default": 0.0,
      "minimum": -2.0,
      "maximum": 2.0,
      "x-group": "llm",
      "x-step": 0.1
    },
    "cdp_enabled": {
      "title": "CDP Enabled",
      "type": "boolean",
      "description": "Whether CDP (Crestal Development Platform) integration is enabled",
      "default": true,
      "x-group": "deprecated"
    },
    "crossmint_config": {
      "title": "Crossmint Configuration",
      "type": "object",
      "description": "Dict of Crossmint wallet configurations",
      "x-group": "experimental"
    },
    "goat_enabled": {
      "title": "GOAT Enabled",
      "type": "boolean",
      "description": "Whether GOAT integration is enabled",
      "default": false,
      "x-group": "experimental"
    },
    "goat_skills": {
      "title": "GOAT Skills",
      "type": "object",
      "description": "Dict of GOAT skills and their corresponding configurations",
      "x-group": "experimental"
    },
    "telegram_entrypoint_enabled": {
      "title": "Enable Telegram Communication",
      "type": "boolean",
      "description": "Allow agent to respond to Telegram messages",
      "default": false,
      "x-group": "entrypoint"
    },
    "telegram_entrypoint_prompt": {
      "title": "Telegram Entry Prompt",
      "type": "string",
      "description": "Extra prompt for telegram entrypoint",
      "maxLength": 10000,
      "x-group": "entrypoint"
    },
    "telegram_config": {
      "title": "Telegram Configuration",
      "type": "object",
      "description": "Configure your Telegram integration settings",
      "x-group": "entrypoint",
      "properties": {
        "token": {
          "title": "Bot Token",
          "type": "string",
          "description": "Telegram bot token obtained from BotFather"
        },
        "group_memory_public": {
          "title": "Group Memory Public",
          "type": "boolean",
          "description": "Whether group memory is public"
        },
        "whitelist_chat_ids": {
          "title": "Whitelist Chat IDs",
          "type": "array",
          "description": "List of chat IDs that are allowed to interact with the bot",
          "items": {
            "type": "integer"
          }
        },
        "greeting_group": {
          "title": "Group Greeting",
          "type": "string",
          "description": "Custom greeting message for groups"
        },
        "greeting_user": {
          "title": "User Greeting",
          "type": "string",
          "description": "Custom greeting message for individual users"
        }
      }
    },
    "twitter_entrypoint_enabled": {
      "title": "Enable X Communication",
      "type": "boolean",
      "description": "Agent replies automatically to all X mentions (use cautiously)",
      "default": false,
      "x-group": "deprecated"
    },
    "twitter_entrypoint_prompt": {
      "title": "X Entry Prompt",
      "type": "string",
      "description": "Extra prompt for X entrypoint",
      "maxLength": 10000,
      "x-group": "deprecated"
    },
    "twitter_config": {
      "title": "Enter your X API key",
      "type": "object",
      "description": "You must use your own key for X entrypoint, it is separated from X skills",
      "x-group": "deprecated",
      "properties": {
        "consumer_key": {
          "type": "string",
          "title": "X API consumer key",
          "description": "X API consumer key",
          "maxLength": 100
        },
        "consumer_secret": {
          "type": "string",
          "title": "X API consumer secret",
          "description": "X API consumer secret",
          "maxLength": 100
        },
        "access_token": {
          "type": "string",
          "title": "X API access token",
          "description": "X API access token",
          "maxLength": 100
        },
        "access_token_secret": {
          "type": "string",
          "title": "X API access token secret",
          "description": "X API access token secret",
          "maxLength": 100
        }
      }
    },
    "skills": {
      "title": "Skills",
      "type": "object",
      "description": "Dict of skills and their corresponding configurations",
      "x-group": "skills",
      "x-inline": true,
      "properties": {
<<<<<<< HEAD
        "venice_audio": {
          "title": "Venice Audio",
          "$ref": "../skills/venice_audio/schema.json"
=======
        "dexscreener": {
          "title": "DEX Screener",
          "$ref": "../skills/dexscreener/schema.json"
        },
        "portfolio": {
          "title": "Blockchain Portfolio",
          "$ref": "../skills/portfolio/schema.json"
        },
        "token": {
          "title": "Token Operations",
          "$ref": "../skills/token/schema.json"
        },
        "chainlist": {
          "title": "Chainlist RPC Endpoints",
          "$ref": "../skills/chainlist/schema.json"
>>>>>>> e33d7d4c
        },
        "cookiefun": {
          "title": "cookie.fun",
          "$ref": "../skills/cookiefun/schema.json"
        },
        "openai": {
          "title": "OpenAI",
          "$ref": "../skills/openai/schema.json"
        },
        "venice_image": {
          "title": "Venice Image",
          "$ref": "../skills/venice_image/schema.json"
        },
        "dapplooker": {
          "title": "DappLooker",
          "$ref": "../skills/dapplooker/schema.json"
        },
        "cryptopanic": {
          "title": "CryptoPanic",
          "$ref": "../skills/cryptopanic/schema.json"
        },
        "aixbt": {
          "title": "AIXBT",
          "$ref": "../skills/aixbt/schema.json"
        },
        "tavily": {
          "title": "Tavily",
          "$ref": "../skills/tavily/schema.json"
        },
        "heurist": {
          "title": "Heurist",
          "$ref": "../skills/heurist/schema.json"
        },
        "nation": {
          "title": "Nation",
          "$ref": "../skills/nation/schema.json"
        },
        "cdp": {
          "title": "Coinbase Wallet",
          "$ref": "../skills/cdp/schema.json"
        },
        "twitter": {
          "title": "X",
          "$ref": "../skills/twitter/schema.json"
        },
        "allora": {
          "title": "Allora",
          "$ref": "../skills/allora/schema.json"
        },
        "cryptocompare": {
          "title": "Cryptocompare",
          "$ref": "../skills/cryptocompare/schema.json"
        },
        "defillama": {
          "title": "Defillama",
          "$ref": "../skills/defillama/schema.json"
        },
        "elfa": {
          "title": "Elfa",
          "$ref": "../skills/elfa/schema.json"
        },
        "enso": {
          "title": "Enso",
          "$ref": "../skills/enso/schema.json"
        },
        "slack": {
          "title": "Slack",
          "$ref": "../skills/slack/schema.json"
        },
        "common": {
          "title": "Common",
          "$ref": "../skills/common/schema.json"
        },
        "github": {
          "title": "GitHub",
          "$ref": "../skills/github/schema.json"
        },
        "moralis": {
          "title": "Moralis",
          "$ref": "../skills/moralis/schema.json"
        },
        "unrealspeech": {
          "title": "UnrealSpeech",
          "$ref": "../skills/unrealspeech/schema.json"
        }
      }
    },
    "autonomous": {
      "title": "Autonomous",
      "type": "array",
      "items": {
        "type": "object",
        "properties": {
          "id": {
            "title": "ID",
            "type": "string",
            "description": "Unique identifier for the autonomous configuration",
            "minLength": 1,
            "maxLength": 20,
            "pattern": "^[a-z0-9-]+$",
            "readOnly": true,
            "x-group": "internal"
          },
          "name": {
            "title": "Name",
            "type": "string",
            "description": "Name for this automated task",
            "maxLength": 50,
            "x-group": "autonomous"
          },
          "description": {
            "title": "Description",
            "type": "string",
            "description": "Briefly describe what this automation does",
            "maxLength": 200,
            "x-group": "autonomous"
          },
          "minutes": {
            "title": "Frequency in Minutes",
            "type": "integer",
            "description": "How often to run (in minutes)",
            "x-group": "autonomous"
          },
          "cron": {
            "title": "Schedule",
            "type": "string",
            "description": "Advanced scheduling (cron format), mutually exclusive with minutes",
            "x-group": "autonomous"
          },
          "prompt": {
            "title": "Task Prompt",
            "type": "string",
            "description": "Prompt the agent will execute on schedule",
            "maxLength": 20000,
            "x-group": "autonomous"
          },
          "enabled": {
            "title": "Enabled",
            "type": "boolean",
            "description": "Turn automation on/off",
            "default": false,
            "x-group": "autonomous"
          }
        },
        "required": [
          "name",
          "prompt"
        ]
      },
      "description": "Set automated prompts and schedules for your agent.",
      "x-group": "autonomous",
      "x-inline": true
    },
    "enso_enabled": {
      "title": "Enso Enabled",
      "type": "boolean",
      "description": "Whether Enso integration is enabled",
      "default": false,
      "x-group": "experimental"
    },
    "enso_skills": {
      "title": "Enso Skills",
      "type": "array",
      "items": {
        "type": "string"
      },
      "description": "List of Enso-specific skills available to this agent",
      "x-group": "experimental"
    },
    "enso_config": {
      "title": "Enso Configuration",
      "type": "object",
      "description": "Enso integration configuration settings",
      "x-group": "experimental"
    },
    "acolyt_skills": {
      "title": "Acolyt Skills",
      "type": "array",
      "items": {
        "type": "string"
      },
      "description": "List of Acolyt-specific skills available to this agent",
      "deprecated": true,
      "x-group": "deprecated"
    },
    "acolyt_config": {
      "title": "Acolyt Configuration",
      "type": "object",
      "description": "Acolyt integration configuration settings",
      "deprecated": true,
      "x-group": "deprecated"
    },
    "allora_skills": {
      "title": "Allora Skills",
      "type": "array",
      "items": {
        "type": "string"
      },
      "description": "List of Allora-specific skills available to this agent",
      "deprecated": true,
      "x-group": "deprecated"
    },
    "allora_config": {
      "title": "Allora Configuration",
      "type": "object",
      "description": "Allora integration configuration settings",
      "deprecated": true,
      "x-group": "deprecated"
    },
    "elfa_skills": {
      "title": "Elfa Skills",
      "type": "array",
      "items": {
        "type": "string"
      },
      "description": "List of Elfa-specific skills available to this agent",
      "deprecated": true,
      "x-group": "deprecated"
    },
    "elfa_config": {
      "title": "Elfa Configuration",
      "type": "object",
      "description": "Elfa integration configuration settings",
      "deprecated": true,
      "x-group": "deprecated"
    },
    "wallet_provider": {
      "title": "Wallet Provider",
      "type": "string",
      "description": "Provider of the agent's wallet",
      "enum": [
        "cdp"
      ],
      "default": "cdp",
      "x-group": "internal"
    },
    "network_id": {
      "title": "Network ID",
      "type": "string",
      "description": "Network identifier",
      "default": "base-mainnet",
      "enum": [
        "ethereum-mainnet",
        "ethereum-sepolia",
        "polygon-mainnet",
        "polygon-mumbai",
        "base-mainnet",
        "base-sepolia",
        "arbitrum-mainnet",
        "arbitrum-sepolia",
        "optimism-mainnet",
        "optimism-sepolia",
        "solana"
      ],
      "x-group": "internal"
    }
  },
  "additionalProperties": false
}<|MERGE_RESOLUTION|>--- conflicted
+++ resolved
@@ -446,11 +446,9 @@
       "x-group": "skills",
       "x-inline": true,
       "properties": {
-<<<<<<< HEAD
         "venice_audio": {
           "title": "Venice Audio",
           "$ref": "../skills/venice_audio/schema.json"
-=======
         "dexscreener": {
           "title": "DEX Screener",
           "$ref": "../skills/dexscreener/schema.json"
@@ -466,7 +464,6 @@
         "chainlist": {
           "title": "Chainlist RPC Endpoints",
           "$ref": "../skills/chainlist/schema.json"
->>>>>>> e33d7d4c
         },
         "cookiefun": {
           "title": "cookie.fun",
