--- conflicted
+++ resolved
@@ -575,15 +575,13 @@
           "title": "UnrealSpeech",
           "$ref": "../skills/unrealspeech/schema.json"
         },
-<<<<<<< HEAD
         "web_scraper": {
           "title": "Web Scraper & Content Indexing",
           "$ref": "../skills/web_scraper/schema.json"
-=======
+        },
         "lifi": {
           "title": "LiFi",
           "$ref": "../skills/lifi/schema.json"
->>>>>>> fc899ae4
         }
       }
     },
