--- conflicted
+++ resolved
@@ -435,15 +435,13 @@
       "x-group": "skills",
       "x-inline": true,
       "properties": {
-<<<<<<< HEAD
         "dexscreener": {
           "title" : "DEX Screener",
           "$ref": "../skills/dexscreener/schema.json"
-=======
+        },
         "portfolio": {
           "title": "Blockchain Portfolio",
           "$ref": "../skills/portfolio/schema.json"
->>>>>>> d0736474
         },
         "cookiefun": {
           "title": "cookie.fun",
