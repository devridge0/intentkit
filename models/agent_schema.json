{
  "$schema": "https://json-schema.org/draft/2020-12/schema#",
  "title": "Agent",
  "description": "Agent model",
  "type": "object",
  "x-groups": [
    {
      "id": "basic",
      "title": "Basic",
      "order": 1
    },
    {
      "id": "llm",
      "title": "LLM",
      "order": 2
    },
    {
      "id": "onchain",
      "title": "On-Chain",
      "order": 3
    },
    {
      "id": "entrypoint",
      "title": "Communication Channels",
      "order": 4
    },
    {
      "id": "skills",
      "title": "Skills",
      "order": 5
    },
    {
      "id": "autonomous",
      "title": "Autonomous",
      "order": 6
    },
    {
      "id": "experimental",
      "title": "Experimental",
      "order": 7
    },
    {
      "id": "deprecated",
      "title": "Deprecated",
      "order": 8
    },
    {
      "id": "internal",
      "title": "Internal",
      "order": 9
    }
  ],
  "required": [
    "name",
    "model",
    "purpose",
    "personality",
    "principles",
    "mode"
  ],
  "properties": {
    "name": {
      "title": "Agent Name",
      "type": "string",
      "description": "Display name of the agent",
      "maxLength": 50,
      "x-group": "basic",
      "x-placeholder": "Enter agent name"
    },
    "ticker": {
      "title": "Ticker",
      "type": "string",
      "description": "Ticker symbol of the agent",
      "maxLength": 10,
      "minLength": 1,
      "x-group": "basic",
      "x-placeholder": "Enter agent ticker"
    },
    "token_address": {
      "title": "Token Address",
      "type": "string",
      "description": "Token address of the agent",
      "maxLength": 42,
      "readOnly": true,
      "x-group": "internal"
    },
    "token_pool": {
      "title": "Token Pool",
      "type": "string",
      "description": "Pool of the agent token",
      "maxLength": 42,
      "readOnly": true,
      "x-group": "internal"
    },
    "mode": {
      "title": "Usage Type",
      "type": "string",
      "description": "Mode of the agent, Public App or Personal Assistant",
      "enum": [
        "public",
        "private"
      ],
      "x-enum-title": [
        "Public App",
        "Personal Assistant"
      ],
      "x-group": "basic"
    },
    "description": {
      "title": "Description",
      "type": "string",
      "description": "Description of the agent, for public view, not contained in prompt",
      "maxLength": 3000,
      "x-group": "basic",
      "x-placeholder": "Introduce your agent"
    },
    "external_website": {
      "title": "External Website",
      "type": "string",
      "description": "Link of external website of the agent, if you have one",
      "format": "uri",
      "x-group": "basic",
      "x-placeholder": "Enter agent external website url"
    },
    "picture": {
      "title": "Picture",
      "type": "string",
      "description": "Picture of the agent",
      "x-group": "experimental",
      "x-placeholder": "Upload a picture of your agent"
    },
    "slug": {
      "title": "Slug",
      "type": "string",
      "description": "Slug of the agent, used for URL generation",
      "maxLength": 30,
      "minLength": 2,
      "readOnly": true,
      "x-group": "internal"
    },
    "owner": {
      "title": "Owner",
      "type": "string",
      "description": "Owner identifier of the agent, used for access control",
      "readOnly": true,
      "maxLength": 50,
      "x-group": "internal"
    },
    "upstream_id": {
      "title": "Upstream ID",
      "type": "string",
      "description": "External reference ID for idempotent operations",
      "readOnly": true,
      "maxLength": 100,
      "x-group": "internal"
    },
    "model": {
      "title": "AI Model",
      "type": "string",
      "description": "Select the LLM for your agent. Note that each LLM has its specific advantages, behaviour and cost.",
      "default": "gpt-4o-mini",
      "enum": [
        "gpt-4o-mini"
      ],
      "x-enum-title": [
        "GPT-4o mini"
      ],
      "x-support-skill": [
        true
      ],
      "x-group": "llm"
    },
    "purpose": {
      "title": "Purpose",
      "type": "string",
      "description": "Tell the agent what's its purpose and what needs should it serve.",
      "maxLength": 20000,
      "pattern": "^(([^#].*)|#[^# ].*|#{3,}[ ].*|$)(\n(([^#].*)|#[^# ].*|#{3,}[ ].*|$))*$",
      "errorMessage": {
        "pattern": "Level 1 and 2 headings (# and ##) are not allowed. Please use level 3+ headings (###, ####, etc.) instead."
      },
      "x-group": "llm",
      "x-placeholder": "Enter agent purpose"
    },
    "personality": {
      "title": "Personality",
      "type": "string",
      "description": "Tell the agent what personality it should have and how it should communicate with the users.",
      "maxLength": 20000,
      "pattern": "^(([^#].*)|#[^# ].*|#{3,}[ ].*|$)(\n(([^#].*)|#[^# ].*|#{3,}[ ].*|$))*$",
      "errorMessage": {
        "pattern": "Level 1 and 2 headings (# and ##) are not allowed. Please use level 3+ headings (###, ####, etc.) instead."
      },
      "x-group": "llm",
      "x-placeholder": "Enter agent personality"
    },
    "principles": {
      "title": "Principles",
      "type": "string",
      "description": "Tell the agents what it should and shouldn't do when it interacts with users or skills.",
      "maxLength": 20000,
      "pattern": "^(([^#].*)|#[^# ].*|#{3,}[ ].*|$)(\n(([^#].*)|#[^# ].*|#{3,}[ ].*|$))*$",
      "errorMessage": {
        "pattern": "Level 1 and 2 headings (# and ##) are not allowed. Please use level 3+ headings (###, ####, etc.) instead."
      },
      "x-group": "llm",
      "x-placeholder": "Enter agent principles"
    },
    "prompt": {
      "title": "Knowledge Base",
      "type": "string",
      "description": "Give the agent any additional knowledge. Text only.",
      "maxLength": 20000,
      "pattern": "^(([^#].*)|#[^# ].*|#{3,}[ ].*|$)(\n(([^#].*)|#[^# ].*|#{3,}[ ].*|$))*$",
      "errorMessage": {
        "pattern": "Level 1 and 2 headings (# and ##) are not allowed. Please use level 3+ headings (###, ####, etc.) instead."
      },
      "x-group": "llm"
    },
    "prompt_append": {
      "title": "Advanced",
      "type": "string",
      "description": "Additional system prompt that has higher priority than initial system prompt, only some models support this, if not supported, this part will append to the end of initial system prompt",
      "maxLength": 20000,
      "pattern": "^(([^#].*)|#[^# ].*|#{3,}[ ].*|$)(\n(([^#].*)|#[^# ].*|#{3,}[ ].*|$))*$",
      "errorMessage": {
        "pattern": "Level 1 and 2 headings (# and ##) are not allowed. Please use level 3+ headings (###, ####, etc.) instead."
      },
      "x-group": "llm"
    },
    "temperature": {
      "title": "Temperature",
      "type": "number",
      "description": "Controls creativity: higher values are more creative, lower values are more precise.",
      "default": 0.7,
      "minimum": 0.0,
      "maximum": 2.0,
      "x-group": "llm",
      "x-step": 0.1
    },
    "frequency_penalty": {
      "title": "Frequency Penalty",
      "type": "number",
      "description": "Adjusts repetition: higher values encourage new topics, lower values allow repetition.",
      "default": 0.0,
      "minimum": -2.0,
      "maximum": 2.0,
      "x-group": "llm",
      "x-step": 0.1
    },
    "presence_penalty": {
      "title": "Presence Penalty",
      "type": "number",
      "description": "Controls topic focus: higher values promote diversity, lower values stay closely on topic.",
      "default": 0.0,
      "minimum": -2.0,
      "maximum": 2.0,
      "x-group": "llm",
      "x-step": 0.1
    },
    "cdp_enabled": {
      "title": "CDP Enabled",
      "type": "boolean",
      "description": "Whether CDP (Crestal Development Platform) integration is enabled",
      "default": true,
      "x-group": "deprecated"
    },
    "crossmint_config": {
      "title": "Crossmint Configuration",
      "type": "object",
      "description": "Dict of Crossmint wallet configurations",
      "x-group": "experimental"
    },
    "goat_enabled": {
      "title": "GOAT Enabled",
      "type": "boolean",
      "description": "Whether GOAT integration is enabled",
      "default": false,
      "x-group": "experimental"
    },
    "goat_skills": {
      "title": "GOAT Skills",
      "type": "object",
      "description": "Dict of GOAT skills and their corresponding configurations",
      "x-group": "experimental"
    },
    "telegram_entrypoint_enabled": {
      "title": "Enable Telegram Communication",
      "type": "boolean",
      "description": "Allow agent to respond to Telegram messages",
      "default": false,
      "x-group": "entrypoint"
    },
    "telegram_entrypoint_prompt": {
      "title": "Telegram Entry Prompt",
      "type": "string",
      "description": "Extra prompt for telegram entrypoint",
      "maxLength": 10000,
      "x-group": "entrypoint"
    },
    "telegram_config": {
      "title": "Telegram Configuration",
      "type": "object",
      "description": "Configure your Telegram integration settings",
      "x-group": "entrypoint",
      "properties": {
        "token": {
          "title": "Bot Token",
          "type": "string",
          "description": "Telegram bot token obtained from BotFather"
        },
        "group_memory_public": {
          "title": "Group Memory Public",
          "type": "boolean",
          "description": "Whether group memory is public"
        },
        "whitelist_chat_ids": {
          "title": "Whitelist Chat IDs",
          "type": "array",
          "description": "List of chat IDs that are allowed to interact with the bot",
          "items": {
            "type": "integer"
          }
        },
        "greeting_group": {
          "title": "Group Greeting",
          "type": "string",
          "description": "Custom greeting message for groups"
        },
        "greeting_user": {
          "title": "User Greeting",
          "type": "string",
          "description": "Custom greeting message for individual users"
        }
      }
    },
    "twitter_entrypoint_enabled": {
      "title": "Enable Twitter Communication",
      "type": "boolean",
      "description": "Agent replies automatically to all Twitter mentions (use cautiously)",
      "default": false,
      "x-group": "entrypoint"
    },
    "twitter_entrypoint_prompt": {
      "title": "Twitter Entry Prompt",
      "type": "string",
      "description": "Extra prompt for twitter entrypoint",
      "maxLength": 10000,
      "x-group": "entrypoint"
    },
    "twitter_config": {
      "title": "Enter your Twitter API key",
      "type": "object",
      "description": "You must use your own key for twitter entrypoint, it is separated from twitter skills",
      "x-group": "entrypoint",
      "properties": {
        "consumer_key": {
          "type": "string",
          "title": "Twitter API consumer key",
          "description": "Twitter API consumer key",
          "maxLength": 100
        },
        "consumer_secret": {
          "type": "string",
          "title": "Twitter API consumer secret",
          "description": "Twitter API consumer secret",
          "maxLength": 100
        },
        "access_token": {
          "type": "string",
          "title": "Twitter API access token",
          "description": "Twitter API access token",
          "maxLength": 100
        },
        "access_token_secret": {
          "type": "string",
          "title": "Twitter API access token secret",
          "description": "Twitter API access token secret",
          "maxLength": 100
        }
      }
    },
    "skills": {
      "title": "Skills",
      "type": "object",
      "description": "Dict of skills and their corresponding configurations",
      "x-group": "skills",
      "x-inline": true,
      "properties": {
        "tavily": {
          "title": "Tavily",
          "$ref": "../skills/tavily/schema.json"
        },
        "heurist": {
          "title": "Heurist",
          "$ref": "../skills/heurist/schema.json"
        },
        "openai": {
          "title": "OpenAI",
          "$ref": "../skills/openai/schema.json"
        },
        "cdp": {
          "title": "Coinbase Wallet",
          "$ref": "../skills/cdp/schema.json"
        },
        "twitter": {
          "title": "Twitter",
          "$ref": "../skills/twitter/schema.json"
        },
        "acolyt": {
          "title": "Acolyt",
          "$ref": "../skills/acolyt/schema.json"
        },
        "allora": {
          "title": "Allora",
          "$ref": "../skills/allora/schema.json"
        },
        "cryptocompare": {
          "title": "Cryptocompare",
          "$ref": "../skills/cryptocompare/schema.json"
        },
        "defillama": {
          "title": "Defillama",
          "$ref": "../skills/defillama/schema.json"
        },
        "elfa": {
          "title": "Elfa",
          "$ref": "../skills/elfa/schema.json"
        },
        "enso": {
          "title": "Enso",
          "$ref": "../skills/enso/schema.json"
        },
        "slack": {
          "title": "Slack",
          "$ref": "../skills/slack/schema.json"
        },
        "common": {
          "title": "Common",
          "$ref": "../skills/common/schema.json"
<<<<<<< HEAD
        },
        "openai": {
          "title": "OpenAI",
          "$ref": "../skills/openai/schema.json"
        },
        "heurist": {
          "title": "Heurist",
          "$ref": "../skills/heurist/schema.json"
        },
        "moralis": {
          "title": "Moralis",
          "$ref": "../skills/moralis/schema.json"
        },
        "tavily": {
          "title": "Tavily",
          "$ref": "../skills/tavily/schema.json"
        },
        "github": {
          "title": "GitHub",
          "$ref": "../skills/github/schema.json"
=======
>>>>>>> 6c9c048f
        }
      }
    },
    "autonomous": {
      "title": "Autonomous",
      "type": "array",
      "items": {
        "type": "object",
        "properties": {
          "id": {
            "title": "ID",
            "type": "string",
            "description": "Unique identifier for the autonomous configuration",
            "minLength": 1,
            "maxLength": 20,
            "pattern": "^[a-z0-9-]+$",
            "readOnly": true,
            "x-group": "internal"
          },
          "name": {
            "title": "Name",
            "type": "string",
            "description": "Name for this automated task",
            "maxLength": 50,
            "x-group": "autonomous"
          },
          "description": {
            "title": "Description",
            "type": "string",
            "description": "Briefly describe what this automation does",
            "maxLength": 200,
            "x-group": "autonomous"
          },
          "minutes": {
            "title": "Frequency in Minutes",
            "type": "integer",
            "description": "How often to run (in minutes)",
            "default": 1440,
            "x-group": "autonomous"
          },
          "cron": {
            "title": "Schedule",
            "type": "string",
            "description": "Advanced scheduling (cron format), mutually exclusive with minutes",
            "x-group": "autonomous"
          },
          "prompt": {
            "title": "Task Prompt",
            "type": "string",
            "description": "Prompt the agent will execute on schedule",
            "maxLength": 20000,
            "x-group": "autonomous"
          },
          "enabled": {
            "title": "Enabled",
            "type": "boolean",
            "description": "Turn automation on/off",
            "default": false,
            "x-group": "autonomous"
          }
        },
        "required": [
          "prompt"
        ]
      },
      "description": "Set automated prompts and schedules for your agent.",
      "x-group": "autonomous",
      "x-inline": true
    },
    "enso_enabled": {
      "title": "Enso Enabled",
      "type": "boolean",
      "description": "Whether Enso integration is enabled",
      "default": false,
      "x-group": "experimental"
    },
    "enso_skills": {
      "title": "Enso Skills",
      "type": "array",
      "items": {
        "type": "string"
      },
      "description": "List of Enso-specific skills available to this agent",
      "x-group": "experimental"
    },
    "enso_config": {
      "title": "Enso Configuration",
      "type": "object",
      "description": "Enso integration configuration settings",
      "x-group": "experimental"
    },
    "acolyt_skills": {
      "title": "Acolyt Skills",
      "type": "array",
      "items": {
        "type": "string"
      },
      "description": "List of Acolyt-specific skills available to this agent",
      "deprecated": true,
      "x-group": "deprecated"
    },
    "acolyt_config": {
      "title": "Acolyt Configuration",
      "type": "object",
      "description": "Acolyt integration configuration settings",
      "deprecated": true,
      "x-group": "deprecated"
    },
    "allora_skills": {
      "title": "Allora Skills",
      "type": "array",
      "items": {
        "type": "string"
      },
      "description": "List of Allora-specific skills available to this agent",
      "deprecated": true,
      "x-group": "deprecated"
    },
    "allora_config": {
      "title": "Allora Configuration",
      "type": "object",
      "description": "Allora integration configuration settings",
      "deprecated": true,
      "x-group": "deprecated"
    },
    "elfa_skills": {
      "title": "Elfa Skills",
      "type": "array",
      "items": {
        "type": "string"
      },
      "description": "List of Elfa-specific skills available to this agent",
      "deprecated": true,
      "x-group": "deprecated"
    },
    "elfa_config": {
      "title": "Elfa Configuration",
      "type": "object",
      "description": "Elfa integration configuration settings",
      "deprecated": true,
      "x-group": "deprecated"
    },
    "wallet_provider": {
      "title": "Wallet Provider",
      "type": "string",
      "description": "Provider of the agent's wallet",
      "enum": [
        "cdp"
      ],
      "default": "cdp",
      "x-group": "internal"
    },
    "network_id": {
      "title": "Network ID",
      "type": "string",
      "description": "Network identifier",
      "default": "base-mainnet",
      "enum": [
        "ethereum-mainnet",
        "ethereum-sepolia",
        "polygon-mainnet",
        "polygon-mumbai",
        "base-mainnet",
        "base-sepolia",
        "arbitrum-mainnet",
        "arbitrum-sepolia",
        "optimism-mainnet",
        "optimism-sepolia",
        "solana"
      ],
      "x-group": "internal"
    }
  },
  "additionalProperties": false
}<|MERGE_RESOLUTION|>--- conflicted
+++ resolved
@@ -438,29 +438,10 @@
         "common": {
           "title": "Common",
           "$ref": "../skills/common/schema.json"
-<<<<<<< HEAD
-        },
-        "openai": {
-          "title": "OpenAI",
-          "$ref": "../skills/openai/schema.json"
-        },
-        "heurist": {
-          "title": "Heurist",
-          "$ref": "../skills/heurist/schema.json"
-        },
-        "moralis": {
-          "title": "Moralis",
-          "$ref": "../skills/moralis/schema.json"
-        },
-        "tavily": {
-          "title": "Tavily",
-          "$ref": "../skills/tavily/schema.json"
         },
         "github": {
           "title": "GitHub",
           "$ref": "../skills/github/schema.json"
-=======
->>>>>>> 6c9c048f
         }
       }
     },
