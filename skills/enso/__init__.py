--- conflicted
+++ resolved
@@ -18,17 +18,14 @@
 
     if name == "get_tokens":
         return EnsoGetTokens(api_token=api_token, main_tokens=main_tokens, store=store, agent_id=agent_id)
-<<<<<<< HEAD
+    if name == "get_route_shortcut":
+        return EnsoGetRouteShortcut(api_token=api_token, main_tokens=main_tokens, store=store, agent_id=agent_id)
     if name == "get_wallet_approve":
         return EnsoGetWalletApprove(api_token=api_token, main_tokens=main_tokens, store=store, agent_id=agent_id)
     if name == "get_wallet_approvals":
         return EnsoGetWalletApprovals(api_token=api_token, main_tokens=main_tokens, store=store, agent_id=agent_id)
     if name == "get_wallet_balances":
         return EnsoGetWalletBalances(api_token=api_token, main_tokens=main_tokens, store=store, agent_id=agent_id)
-=======
-    if name == "get_route_shortcut":
-        return EnsoGetRouteShortcut(api_token=api_token, main_tokens=main_tokens, store=store, agent_id=agent_id)
->>>>>>> 1af52acf
 
     else:
         raise ValueError(f"Unknown Enso skill: {name}")