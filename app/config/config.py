# app/config.py
import json
import logging
import os
from decimal import Decimal

import botocore.session
from aws_secretsmanager_caching import SecretCache, SecretCacheConfig
from dotenv import load_dotenv

from utils.chain import ChainProvider, QuicknodeChainProvider
from utils.logging import setup_logging
from utils.s3 import init_s3
from utils.slack_alert import init_slack

# Load environment variables from .env file
load_dotenv()

logger = logging.getLogger(__name__)


def load_from_aws(name):
    client = botocore.session.get_session().create_client("secretsmanager")
    cache_config = SecretCacheConfig()
    cache = SecretCache(config=cache_config, client=client)
    secret = cache.get_secret_string(name)
    return json.loads(secret)


class Config:
    def __init__(self):
        # ==== this part can only be load from env
        self.env = os.getenv("ENV", "local")
        self.release = os.getenv("RELEASE", "local")
        secret_name = os.getenv("AWS_SECRET_NAME")
        db_secret_name = os.getenv("AWS_DB_SECRET_NAME")
        # ==== load from aws secrets manager
        if secret_name:
            self.secrets = load_from_aws(secret_name)
        else:
            self.secrets = {}
        if db_secret_name:
            self.db = load_from_aws(db_secret_name)
            # format the db config
            self.db["port"] = str(self.db["port"])
            # only keep the necessary fields
            self.db = {
                k: v
                for k, v in self.db.items()
                if k in ["username", "password", "host", "dbname", "port"]
            }
        else:
            self.db = {
                "username": os.getenv("DB_USERNAME"),
                "password": os.getenv("DB_PASSWORD"),
                "host": os.getenv("DB_HOST"),
                "port": os.getenv("DB_PORT"),
                "dbname": os.getenv("DB_NAME"),
            }
        # validate the db config
        if "host" not in self.db:
            raise ValueError("db config is not set")
        # ==== this part can be load from env or aws secrets manager
        self.db["auto_migrate"] = self.load("DB_AUTO_MIGRATE", "true") == "true"
        self.debug = self.load("DEBUG") == "true"
        self.debug_checkpoint = (
            self.load("DEBUG_CHECKPOINT", "false") == "true"
        )  # log with checkpoint
        # Redis
        self.redis_host = self.load("REDIS_HOST")
        self.redis_port = int(self.load("REDIS_PORT", "6379"))
        # AWS
        self.aws_s3_bucket = self.load("AWS_S3_BUCKET")
        self.aws_s3_cdn_url = self.load("AWS_S3_CDN_URL")
        # Internal
        self.internal_base_url = self.load("INTERNAL_BASE_URL", "http://intent-api")
        # Admin
        self.admin_auth_enabled = self.load("ADMIN_AUTH_ENABLED", "false") == "true"
        self.admin_jwt_secret = self.load("ADMIN_JWT_SECRET")
        self.debug_auth_enabled = self.load("DEBUG_AUTH_ENABLED", "false") == "true"
        self.debug_username = self.load("DEBUG_USERNAME")
        self.debug_password = self.load("DEBUG_PASSWORD")
        # API
        self.api_base_url = self.load("API_BASE_URL", "http://localhost:8000")
        self.api_auth_enabled = self.load("API_AUTH_ENABLED", "false") == "true"
        self.api_jwt_secret = self.load("API_JWT_SECRET")
        # CDP
        self.cdp_api_key_name = self.load("CDP_API_KEY_NAME")
        self.cdp_api_key_private_key = self.load("CDP_API_KEY_PRIVATE_KEY")
        # Crossmint
        self.crossmint_api_key = self.load("CROSSMINT_API_KEY")
        self.crossmint_api_base_url = self.load(
            "CROSSMINT_API_BASE_URL", "https://staging.crossmint.com"
        )
        # AI
        self.openai_api_key = self.load("OPENAI_API_KEY")
        self.deepseek_api_key = self.load("DEEPSEEK_API_KEY")
        self.xai_api_key = self.load("XAI_API_KEY")
        self.eternal_api_key = self.load("ETERNAL_API_KEY")
        self.system_prompt = self.load("SYSTEM_PROMPT")
        self.input_token_limit = int(self.load("INPUT_TOKEN_LIMIT", "60000"))
        # Telegram server settings
        self.tg_base_url = self.load("TG_BASE_URL")
        self.tg_server_host = self.load("TG_SERVER_HOST", "127.0.0.1")
        self.tg_server_port = self.load("TG_SERVER_PORT", "8081")
        self.tg_new_agent_poll_interval = self.load("TG_NEW_AGENT_POLL_INTERVAL", "60")
        # Twitter
        self.twitter_oauth2_client_id = self.load("TWITTER_OAUTH2_CLIENT_ID")
        self.twitter_oauth2_client_secret = self.load("TWITTER_OAUTH2_CLIENT_SECRET")
        self.twitter_oauth2_redirect_uri = self.load("TWITTER_OAUTH2_REDIRECT_URI")
        self.twitter_entrypoint_interval = int(
            self.load("TWITTER_ENTRYPOINT_INTERVAL", "5")
        )  # in minutes
        # Slack Alert
        self.slack_alert_token = self.load(
            "SLACK_ALERT_TOKEN"
        )  # For alert purposes only
        self.slack_alert_channel = self.load("SLACK_ALERT_CHANNEL")
        # Skills
        self.acolyt_api_key = self.load("ACOLYT_API_KEY")
        self.allora_api_key = self.load("ALLORA_API_KEY")
        self.elfa_api_key = self.load("ELFA_API_KEY")
        self.heurist_api_key = self.load("HEURIST_API_KEY")
        self.enso_api_token = self.load("ENSO_API_TOKEN")
        # Sentry
        self.sentry_dsn = self.load("SENTRY_DSN")
        self.sentry_sample_rate = float(self.load("SENTRY_SAMPLE_RATE", "0.1"))
        self.sentry_traces_sample_rate = float(
            self.load("SENTRY_TRACES_SAMPLE_RATE", "0.01")
        )
        self.sentry_profiles_sample_rate = float(
            self.load("SENTRY_PROFILES_SAMPLE_RATE", "0.01")
        )
        # RPC Providers
        self.quicknode_api_key = self.load("QUICKNODE_API_KEY")
        if self.quicknode_api_key:
            self.chain_provider: ChainProvider = QuicknodeChainProvider(
                self.quicknode_api_key
            )

        if hasattr(self, "chain_provider"):
            self.chain_provider.init_chain_configs()
        # RPC
        self.rpc_networks = self.load(
            "RPC_NETWORKS", "base-mainnet,base-sepolia,ethereum-sepolia,solana-mainnet"
        )
<<<<<<< HEAD

        # backend api key
        self.backend_api_key = self.load("BACKEND_API_KEY")

        # backend api url
        self.backend_api_url = self.load("BACKEND_API_URL", "")

=======
        # Payment
        self.payment_enabled = self.load("PAYMENT_ENABLED", "false") == "true"
        self.payment_fee_platform_percentage = Decimal(
            self.load("PAYMENT_FEE_PLATFORM_PERCENTAGE", "0.2")
        )
        self.payment_fee_dev_percentage = Decimal(
            self.load("PAYMENT_FEE_DEV_PERCENTAGE", "0.1")
        )
>>>>>>> a6276fd3
        # ===== config loaded
        # Now we know the env, set up logging
        setup_logging(self.env, self.debug)
        logger.info("config loaded")
        # If the slack alert token exists, init it
        if self.slack_alert_token and self.slack_alert_channel:
            init_slack(self.slack_alert_token, self.slack_alert_channel)
        # If the AWS S3 bucket and CDN URL exist, init it
        if self.aws_s3_bucket and self.aws_s3_cdn_url:
            init_s3(self.aws_s3_bucket, self.aws_s3_cdn_url, self.env)

    def load(self, key, default=None):
        """Load a secret from the secrets map or env"""
        return self.secrets.get(key, os.getenv(key, default))


config: Config = Config()<|MERGE_RESOLUTION|>--- conflicted
+++ resolved
@@ -144,15 +144,6 @@
         self.rpc_networks = self.load(
             "RPC_NETWORKS", "base-mainnet,base-sepolia,ethereum-sepolia,solana-mainnet"
         )
-<<<<<<< HEAD
-
-        # backend api key
-        self.backend_api_key = self.load("BACKEND_API_KEY")
-
-        # backend api url
-        self.backend_api_url = self.load("BACKEND_API_URL", "")
-
-=======
         # Payment
         self.payment_enabled = self.load("PAYMENT_ENABLED", "false") == "true"
         self.payment_fee_platform_percentage = Decimal(
@@ -161,7 +152,13 @@
         self.payment_fee_dev_percentage = Decimal(
             self.load("PAYMENT_FEE_DEV_PERCENTAGE", "0.1")
         )
->>>>>>> a6276fd3
+
+        # backend api key
+        self.backend_api_key = self.load("BACKEND_API_KEY")
+
+        # backend api url
+        self.backend_api_url = self.load("BACKEND_API_URL", "")
+
         # ===== config loaded
         # Now we know the env, set up logging
         setup_logging(self.env, self.debug)
