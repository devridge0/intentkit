"""AI Agent Management Module.

This module provides functionality for initializing and executing AI agents. It handles:
- Agent initialization with LangChain
- Tool and skill management
- Agent execution and response handling
- Memory management with PostgreSQL
- Integration with CDP and Twitter

The module uses a global cache to store initialized agents for better performance.
"""

import logging
import time

import tweepy
from cdp_langchain.agent_toolkits import CdpToolkit
from cdp_langchain.utils import CdpAgentkitWrapper
from fastapi import HTTPException
from langchain_core.messages import (
    HumanMessage,
)
from langchain_core.prompts import ChatPromptTemplate
from langchain_core.tools import BaseTool
from langchain_openai import ChatOpenAI
from langgraph.checkpoint.postgres import PostgresSaver
from langgraph.graph.graph import CompiledGraph
from sqlalchemy.exc import SQLAlchemyError
from sqlalchemy.orm.exc import NoResultFound
from sqlmodel import Session, select

from abstracts.engine import AgentMessageInput
from abstracts.graph import AgentState
from app.config.config import config
from app.core.graph import create_agent
from app.core.skill import SkillStore
from app.models.agent import Agent
from app.models.db import get_coon, get_engine, get_session
from skill_sets import get_skill_set
from skills.common import get_common_skill
from skills.crestal import get_crestal_skill
from skills.enso import get_enso_skill
from skills.twitter import get_twitter_skill

logger = logging.getLogger(__name__)

# Global variable to cache all agent executors
agents: dict[str, CompiledGraph] = {}


def agent_prompt(agent: Agent) -> str:
    prompt = ""
    if config.system_prompt:
        prompt += config.system_prompt + "\n\n"
    if agent.name:
        prompt += f"Your name is {agent.name}.\n\n"
    if agent.prompt:
        prompt += agent.prompt
    elif agent.cdp_enabled:
        prompt += (
            "You are a helpful agent that can interact onchain using the Coinbase Developer Platform AgentKit. "
            "You are empowered to interact onchain using your tools. If you ever need funds, you can request "
            "them from the faucet if you are on network ID 'base-sepolia'. If not, you can provide your wallet "
            "details and request funds from the user. Before executing your first action, get the wallet details "
            "to see what network you're on. If there is a 5XX (internal) HTTP error code, ask the user to try "
            "again later. If someone asks you to do something you can't do with your currently available tools, "
            "you must say so, and encourage them to implement it themselves using the CDP SDK + Agentkit, "
            "recommend they go to docs.cdp.coinbase.com for more information. Be concise and helpful with your "
            "responses. Refrain from restating your tools' descriptions unless it is explicitly requested."
        )
    if agent.cdp_enabled:
        prompt += """\n\nWallet addresses are public information.  If someone asks for your default wallet, 
            current wallet, personal wallet, crypto wallet, or wallet public address, don't use any address in message history,
            you must use the "get_wallet_details" tool to retrieve your wallet address every time.\n\n"""
    if agent.enso_enabled:
        prompt += """\n\nYou are integrated to Enso API, you are able to get the token list and their information, such
        as APY, Protocol Slug, Symbol, Address, and underlying tokens using enso_get_tokens tool. for each thread first
        request, you should use enso_get_tokens with no input param and get the information of the available protocol slugs, 
<<<<<<< HEAD
        symbols, addresses and APY. to get wallet balances use get_wallet_balances. to get wallet approvals use get_wallet_approvals\n\n"""
=======
        symbols, addresses and APY. For token swap and route shortcut, you should use get_route tool.\n\n"""
>>>>>>> 922fddfa
    return prompt


def initialize_agent(aid):
    """Initialize an AI agent with specified configuration and tools.

    This function:
    1. Loads agent configuration from database
    2. Initializes LLM with specified model
    3. Loads and configures requested tools
    4. Sets up PostgreSQL-based memory
    5. Creates and caches the agent

    Args:
        aid (str): Agent ID to initialize

    Returns:
        Agent: Initialized LangChain agent

    Raises:
        HTTPException: If agent not found (404) or database error (500)
    """
    """Initialize the agent with CDP Agentkit."""
    engine = get_engine()
    with Session(engine) as db:
        # get the agent from the database
        try:
            agent: Agent = db.exec(select(Agent).filter(Agent.id == aid)).one()
        except NoResultFound:
            # Handle the case where the user is not found
            raise HTTPException(status_code=404, detail="Agent not found")
        except SQLAlchemyError as e:
            # Handle other SQLAlchemy-related errors
            logger.error(e)
            raise HTTPException(status_code=500, detail=str(e))

        # ==== Initialize LLM.
        llm = ChatOpenAI(model_name=agent.model, openai_api_key=config.openai_api_key)

        # ==== Store buffered conversation history in memory.
        memory = PostgresSaver(get_coon())

        # ==== Load skills
        tools: list[BaseTool] = []

        # init skill store first
        skill_store = SkillStore(get_session)

        # Configure CDP Agentkit Langchain Extension.
        if agent.cdp_enabled:
            values = {
                "cdp_api_key_name": config.cdp_api_key_name,
                "cdp_api_key_private_key": config.cdp_api_key_private_key,
                "network_id": getattr(agent, "cdp_network_id", "base-sepolia"),
            }
            if agent.cdp_wallet_data:
                # If there is a persisted agentic wallet, load it and pass to the CDP Agentkit Wrapper.
                values["cdp_wallet_data"] = agent.cdp_wallet_data
            agentkit = CdpAgentkitWrapper(**values)
            # save the wallet after first create
            if not agent.cdp_wallet_data:
                agent.cdp_wallet_data = agentkit.export_wallet()
                db.add(agent)
                db.commit()
            # Initialize CDP Agentkit Toolkit and get tools.
            cdp_toolkit = CdpToolkit.from_cdp_agentkit_wrapper(agentkit)
            cdp_tools = cdp_toolkit.get_tools()
            # Filter the tools to only include the ones that in agent.cdp_skills.
            if agent.cdp_skills and len(agent.cdp_skills) > 0:
                cdp_tools = [
                    tool for tool in cdp_tools if tool.name in agent.cdp_skills
                ]
            tools.extend(cdp_tools)

        # Twitter skills
        if (
                agent.twitter_skills
                and len(agent.twitter_skills) > 0
                and agent.twitter_config
        ):
            twitter_client = tweepy.Client(**agent.twitter_config)
            for skill in agent.twitter_skills:
                try:
                    s = get_twitter_skill(skill, twitter_client, skill_store, aid)
                    tools.append(s)
                except Exception as e:
                    logger.warning(e)

        # Enso skills
        if (
                agent.enso_skills
                and len(agent.enso_skills) > 0
                and agent.enso_config
        ):
            for skill in agent.enso_skills:
                try:
                    s = get_enso_skill(skill, agent.enso_config.get("api_token"),
                                       agent.enso_config.get("main_tokens", list[str]()),
                                       skill_store, aid)
                    tools.append(s)
                except Exception as e:
                    logger.warning(e)

        # Crestal skills
        if agent.crestal_skills:
            for skill in agent.crestal_skills:
                tools.append(get_crestal_skill(skill))

        # Common skills
        if agent.common_skills:
            for skill in agent.common_skills:
                tools.append(get_common_skill(skill))

        # Skill sets
        if agent.skill_sets:
            for skill_set, opts in agent.skill_sets.items():
                tools.extend(get_skill_set(skill_set, opts))

        # filter the duplicate tools
        tools = list({tool.name: tool for tool in tools}.values())

        # log all tools
        for tool in tools:
            logger.info(f"[{aid}] loaded tool: {tool.name}")

        # finally, setup the system prompt
        prompt = agent_prompt(agent)
        prompt_array = [
            ("system", prompt),
            ("placeholder", "{messages}"),
        ]
        if agent.prompt_append:
            prompt_array.append(("system", agent.prompt_append))
        prompt_temp = ChatPromptTemplate.from_messages(prompt_array)

        def formatted_prompt(state: AgentState):
            return prompt_temp.invoke({"messages": state["messages"]})

        # Create ReAct Agent using the LLM and CDP Agentkit tools.
        agents[aid] = create_agent(
            llm,
            tools=tools,
            checkpointer=memory,
            state_modifier=formatted_prompt,
            debug=config.debug_checkpoint,
        )


def execute_agent(
        aid: str, message: AgentMessageInput, thread_id: str, debug: bool = False
) -> list[str]:
    """Execute an agent with the given prompt and return response lines.

    This function:
    1. Configures execution context with thread ID
    2. Initializes agent if not in cache
    3. Streams agent execution results
    4. Formats and times the execution steps

    Args:
        aid (str): Agent ID
        message (AgentMessageInput): Input message for the agent
        thread_id (str): Thread ID for the agent execution
        debug (bool): Enable debug mode

    Returns:
        list[str]: Formatted response lines including timing information

    Example Response Lines:
        [
            "[ Input: ]\n\n user question \n\n-------------------\n",
            "[ Agent: ]\n agent response",
            "\n------------------- agent cost: 0.123 seconds\n",
            "Total time cost: 1.234 seconds"
        ]
    """
    stream_config = {"configurable": {"thread_id": thread_id}}
    resp_debug = [f"Thread ID: {thread_id}\n\n-------------------\n"]
    resp = []
    start = time.perf_counter()
    last = start

    # user input
    resp_debug.append(
        f"[ Input: ]\n\n {message.text}\n{'\n'.join(message.images)}\n-------------------\n"
    )

    # cold start
    if aid not in agents:
        initialize_agent(aid)
        resp_debug.append("[ Agent cold start ... ]")
        resp_debug.append(
            f"\n------------------- start cost: {time.perf_counter() - last:.3f} seconds\n"
        )
        last = time.perf_counter()

    executor: CompiledGraph = agents[aid]
    # message
    content = [
        {"type": "text", "text": message.text},
    ]
    content.extend(
        [
            {"type": "image_url", "image_url": {"url": image_url}}
            for image_url in message.images
        ]
    )
    # debug prompt
    if debug:
        # get the agent from the database
        engine = get_engine()
        with Session(engine) as db:
            try:
                agent: Agent = db.exec(select(Agent).filter(Agent.id == aid)).one()
            except NoResultFound:
                # Handle the case where the user is not found
                raise HTTPException(status_code=404, detail="Agent not found")
            except SQLAlchemyError as e:
                # Handle other SQLAlchemy-related errors
                logger.error(e)
                raise HTTPException(status_code=500, detail=str(e))
        resp_debug_append = "\n===================\n\n[ system ]\n"
        resp_debug_append += agent_prompt(agent)
        snap = executor.get_state(stream_config)
        if snap.values and "messages" in snap.values:
            for msg in snap.values["messages"]:
                resp_debug_append += f"[ {msg.type} ]\n{msg.content}\n\n"
        if agent.prompt_append:
            resp_debug_append += "[ system ]\n"
            resp_debug_append += agent.prompt_append
    # run
    for chunk in executor.stream(
            {"messages": [HumanMessage(content=content)]}, stream_config
    ):
        if "agent" in chunk:
            v = chunk["agent"]["messages"][0].content
            if v:
                resp_debug.append("[ Agent: ]\n")
                resp_debug.append(v)
                resp.append(v)
            else:
                resp_debug.append("[ Agent is thinking ... ]")
            resp_debug.append(
                f"\n------------------- agent cost: {time.perf_counter() - last:.3f} seconds\n"
            )
            last = time.perf_counter()
        elif "tools" in chunk:
            resp_debug.append("[ Skill running ... ]\n")
            resp_debug.append(chunk["tools"]["messages"][0].content)
            resp_debug.append(
                f"\n------------------- skill cost: {time.perf_counter() - last:.3f} seconds\n"
            )
            last = time.perf_counter()

    total_time = time.perf_counter() - start
    resp_debug.append(f"Total time cost: {total_time:.3f} seconds")
    if debug:
        resp_debug.append(resp_debug_append)
        return resp_debug
    else:
        return resp<|MERGE_RESOLUTION|>--- conflicted
+++ resolved
@@ -76,11 +76,8 @@
         prompt += """\n\nYou are integrated to Enso API, you are able to get the token list and their information, such
         as APY, Protocol Slug, Symbol, Address, and underlying tokens using enso_get_tokens tool. for each thread first
         request, you should use enso_get_tokens with no input param and get the information of the available protocol slugs, 
-<<<<<<< HEAD
-        symbols, addresses and APY. to get wallet balances use get_wallet_balances. to get wallet approvals use get_wallet_approvals\n\n"""
-=======
-        symbols, addresses and APY. For token swap and route shortcut, you should use get_route tool.\n\n"""
->>>>>>> 922fddfa
+        symbols, addresses and APY. For token swap and route shortcut, you should use get_route tool. to get wallet balances 
+        use get_wallet_balances. to get wallet approvals use get_wallet_approvals.\n\n"""
     return prompt
 
 
