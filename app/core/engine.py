--- conflicted
+++ resolved
@@ -65,11 +65,7 @@
 from skills.allora import get_allora_skill
 from skills.cdp.get_balance import GetBalance
 from skills.common import get_common_skill
-<<<<<<< HEAD
-from skills.crestal import get_crestal_skill
 from skills.elfa import get_elfa_skill
-=======
->>>>>>> 4bb59756
 from skills.enso import get_enso_skill
 from skills.goat import (
     create_smart_wallets_if_not_exist,
