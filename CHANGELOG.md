--- conflicted
+++ resolved
@@ -1,27 +1,5 @@
 # Changelog
 
-<<<<<<< HEAD
-## v0.6.2-dev2
-
-### 🚀 Features
-- **Credit Event Tracking**: Added agent_wallet_address field to credit event tracking
-- **Agent API Enhancement**: Enhanced agent API and authentication with improved documentation
-
-### 🐛 Bug Fixes
-- **API Key Skill**: Better get API key skill description
-
-### 🔧 Improvements
-- **Twitter Service**: Refactored twitter service for better performance
-
-### 📚 Documentation
-- **API Documentation**: Updated API documentation and restructured files
-- **Change Log**: Updated change log documentation
-
-### 🧹 Maintenance
-- **Dependencies**: UV sync updates
-
-**Full Changelog**: https://github.com/crestalnetwork/intentkit/compare/v0.6.2-dev1...v0.6.2-dev2
-=======
 ## v0.6.2
 
 ### 🚀 Features
@@ -49,7 +27,27 @@
 - Fixed typos in chat message handling
 
 **Full Changelog**: https://github.com/crestalnetwork/intentkit/compare/v0.6.1...v0.6.2
->>>>>>> 8acc1266
+
+## v0.6.2-dev2
+
+### 🚀 Features
+- **Credit Event Tracking**: Added agent_wallet_address field to credit event tracking
+- **Agent API Enhancement**: Enhanced agent API and authentication with improved documentation
+
+### 🐛 Bug Fixes
+- **API Key Skill**: Better get API key skill description
+
+### 🔧 Improvements
+- **Twitter Service**: Refactored twitter service for better performance
+
+### 📚 Documentation
+- **API Documentation**: Updated API documentation and restructured files
+- **Change Log**: Updated change log documentation
+
+### 🧹 Maintenance
+- **Dependencies**: UV sync updates
+
+**Full Changelog**: https://github.com/crestalnetwork/intentkit/compare/v0.6.2-dev1...v0.6.2-dev2
 
 ## v0.6.2-dev1
 
